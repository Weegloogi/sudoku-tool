from __future__ import annotations

import sys
import itertools
from dataclasses import dataclass, field
from typing import Union

import tools


# colors for highlights
RED = (255, 0, 0)
GREEN = (0, 255, 0)
BLUE = (0, 0, 255)


class Cell:
    def __init__(self, id: int, digit=None):
        self.id = id

        self.isSolved: bool = False
        self.digit: int = 0  # 0 if the digit is not yet solved
        self.options: list[int] = [1, 2, 3, 4, 5, 6, 7, 8, 9]
        self.sees: list[Cell] = []

        self.row = id // 9
        self.col = id % 9
        self.box = (self.row // 3) * 3 + (self.col // 3)

        if digit:
            self.options = []
            self.isSolved = True

    def __repr__(self):
        return f"Cell(row={self.row}, col={self.col})"

    def __str__(self):
        return f"r{self.row + 1}c{self.col + 1}"

    def __eq__(self, other):
        return self.id == other.id

    def __hash__(self):
        return hash((self.id, self.digit, hash(tuple(self.options))))

    def add_see(self, see: Cell):
        if see != self:
            self.sees.append(see)

    def add_sees(self, sees: list[Cell]):

        for cell in sees:
            if (cell not in self.sees) and (cell != self):
                self.add_see(cell)


@dataclass
class Highlight:
    """
    Information about a cell highlight
    cell: the cell to highlight
    cellColor: background color of the cell
    digitColors: background color of the candidates (if any)
    """
    cell: Cell  # the cell
    cellColor: Union[tuple[int, int, int], type(None)]  # the background color of a cell (rgb)
    digitColors: list[tuple[int, tuple[int, int, int]]]  # the list of digits to highlight in cell (digit, rgb)


@dataclass
class Elimination:
    """
    Information about an elimination
    is_useful: whether this elimination has any data in solved_cells or eliminated_candidates
    solved_cells: list of cells where a digit is placed with this elimination
    eliminated_candidates: list of cells for which a candidate is eliminated
    message: the log message that is written with this elimination
    highlights: which cells to highlight for a solver that supports this feature
    """
    solved_cells: list[tuple[Cell, int]]
    eliminated_candidates: list[tuple[Cell, int]]
    message: str
    highlights: list[Highlight]
    is_useful: bool = field(default=False)


class Puzzle:
    def __init__(self):
        # initialize board
        self.board: list[list[Cell]] = [[Cell(y * 9 + x) for x in range(9)] for y in range(9)]

        self.cells: list[Cell] = []
        self.boxes: list[list[Cell]] = [[] for _ in range(9)]
        self.columns: list[list[Cell]] = [[] for _ in range(9)]
        self.rows: list[list[Cell]] = self.board  # self.board is stored as a list of rows so we can just copy it

        # for every cell, add all the cells that it sees
        for row in range(9):
            for col in range(9):
                self.board[row][col].add_sees(self.board[row])  # every cell sees all other cells in that row
                self.board[row][col].add_sees(
                    [x[col] for x in self.board])  # every cell sees all other cells in that column

                box = (row // 3) * 3 + (col // 3)
                cell = self.board[row][col]
                self.boxes[box].append(cell)
                self.columns[col].append(cell)
                self.cells.append(cell)

        for box in self.boxes:
            for cell in box:
                cell.add_sees(box)

    def import_board(self, board_str):
        if len(board_str) != 81:
            raise ValueError("Length of a board string must equal to 81")

        # empty the current board
        self.__init__()

        for i, c in enumerate(board_str):
            if c == '0':
                continue

            if not '0' < c <= '9':
                raise ValueError(f"Character at index {i} is not 0-9")

            puzzle.add_clue(self.cells[i].row, self.cells[i].col, int(c))


    def is_solved(self) -> bool:
        """
        Checks if the puzzle is solved
        :return: True if the puzzle is solved, False otherwise
        """
        for cell in self.cells:
            if not cell.isSolved:
                return False

        return True

    def get_cell(self, row: int, col: int) -> Cell:
        if row < 0 or row >= 9:
            raise ValueError("Row must be between 0 and 8")

        if col < 0 or col >= 9:
            raise ValueError("Column must be between 0 and 8")

        return self.board[row][col]

    def add_clue(self, row: int, col: int, digit: int):
        if row < 0 or row >= 9:
            raise ValueError("Row must be between 0 and 8")

        if col < 0 or col >= 9:
            raise ValueError("Column must be between 0 and 8")

        if digit < 1 or digit >= 10:
            raise ValueError("Digits must be between 1 and 9")

        # mark the cell as solved
        self.board[row][col].isSolved = True
        self.board[row][col].digit = digit
        self.board[row][col].options.clear()

        # remove the option from any cell
        for cell in self.board[row][col].sees:
            if digit in cell.options:
                cell.options.remove(digit)

    def print_board(self, large=True, outstream=sys.stdout):

        if large:
            for row in range(9):
                print("         |         |         ", file=outstream)
                for col in range(9):
                    cell = self.board[row][col]
                    if cell.isSolved:
                        print(f" {cell.digit} ", end="", file=outstream)
                    else:
                        print(" . ", end="", file=outstream)

                    if col in [2, 5]:
                        print("|", end="", file=outstream)

                print("\n         |         |         ", file=outstream)
                if row in [2, 5]:
                    print("---------+---------+---------", file=outstream)
        else:
            for row in range(9):
                for col in range(9):
                    cell = self.board[row][col]
                    if cell.isSolved:
                        print(cell.digit, end="", file=outstream)
                    else:
                        print(".", end="", file=outstream)

                    if (col in [2, 5]):
                        print("|", end="", file=outstream)

                print("\n", end="", file=outstream)
                if (row in [2, 5]):
                    print("---+---+---", file=outstream)

    def apply_elimination(self, elim: Elimination) -> bool:
        for c, d in elim.solved_cells:
            c.isSolved = True
            c.options = [d]
            c.digit = d

        for c,d in elim.eliminated_candidates:
            c.options.remove(d)

        return elim.is_useful


    # naked singles
    def check_solved_cells(self) -> Elimination:
        """
        Checks every cell if it only has one possible digit left, in which case the cell is solved and we can fill in that digit
        returns True if any cells were solved, False otherwise
        """

        elim = Elimination([], [], "Naked singles, the following digits can be placed:", [])

        for cell in self.cells:
            if len(cell.options) == 1:
                d = cell.options[0]

                elim.solved_cells.append((cell, d))
                elim.message += f"\n- {d} placed in r{cell.row + 1}c{cell.col + 1}"
                elim.highlights.append(Highlight(cell, None, [d, GREEN]))
                elim.is_useful = True

        return elim

    def check_hidden_singles(self) -> Elimination:
        """
        Checks for every house if there is a digit that only has 1 available cell remaining.
        If there is one such digit, we can fill in that digit in that cell.
        returns True if we found any hidden singles, False otherwise
        """

        elim = Elimination([], [], "Hidden singles, the following digits can be placed:", [])

        for digit in range(1, 10):
            houses = [(self.boxes, "Box"), (self.rows, "Row"), (self.columns, "Column")]
            for _houses in houses:
                for house in _houses[0]: # look at an individual box/row/column
                    possibilities = []
                    for cell in house:
                        if digit in cell.options:
                            possibilities.append(cell)

                    if len(possibilities) == 1:
                        cell = possibilities[0]

                        x = ""
                        if _houses[1] == "Box":
                            x = f"Box {cell.box + 1}"
                        elif _houses[1] == "Row":
                            x = f"Row {cell.row + 1}"
                        elif _houses[1] == "Column":
                            x = f"Column {cell.col + 1}"

                        elim.solved_cells.append((cell, digit))
                        elim.highlights.append(Highlight(cell, None, [(digit, GREEN)]))
                        elim.message += f"\n- {digit} exclusive to r{cell.row + 1}c{cell.col + 1} in {x}: {digit} can be placed there"
                        elim.is_useful = True

        return elim

    def check_pointing_pairs(self) -> list[Elimination]:
        """
        Checks every box if the all remaining options for a digit see the same cell,
        in which case that digit can be removed from that cell.
        returns True if any digits were eliminated, otherwise False
        """
        elims = []

        for digit in range(1,10):

            for i, box in enumerate(self.boxes):
                remaining_options = [c for c in box if digit in c.options]

                # a pointing pair can only occur if there are 2 or 3 remaining cells
                if len(remaining_options) == 2:
                    seen_by_all = list(set(remaining_options[0].sees) & set(remaining_options[1].sees))
                elif len(remaining_options) == 3:
                    seen_by_all = list(set(remaining_options[0].sees) &
                                       set(remaining_options[1].sees) &
                                       set(remaining_options[2].sees))
                else:
                    continue

                eliminated_cells = [c for c in seen_by_all if digit in c.options]

                if len(eliminated_cells) > 0:

                    elims.append(Elimination(solved_cells=[],
                                             eliminated_candidates=[(c, digit) for c in eliminated_cells],
                                             message=f"Pointing pair in box {i+1}: {digit} can be eliminated from {', '.join([f'r{c.row}c{c.col}' for c in eliminated_cells])}",
                                             highlights=[Highlight(c, None, [(digit, RED)]) for c in eliminated_cells],
                                             is_useful=True))

        return elims

    def check_box_line_reduction(self) -> list[Elimination]:
        """
        Checks for every line if a digit is restricted to a single box,
        in which case, the digit can be removed from any cell in that box that is not on the line.
        """

        elim = []
        pass_successful = True
        while pass_successful:
            pass_successful = False

            for digit in range(1,10):

                for _house in ((self.rows, "row"), (self.columns, "column")):
                    for i, line in enumerate(_house[0]):
                        remaining_options = [c for c in line if digit in c.options]
                        boxes = set()
                        for option in remaining_options:
                            boxes.add(option.box)

                        if len(boxes) == 1:
                            elims = []
                            for cell in self.boxes[remaining_options[0].box]:
                                if cell not in line:
                                    if digit in cell.options:
                                        elims.append(cell)

                            if len(elims) > 0:
                                _return = True
                                pass_successful = True

                                elim.append(Elimination(solved_cells=[],
                                                        eliminated_candidates=[(c, digit) for c in elims],
                                                        message=f"Box line reduction in {_house[1]} {i + 1}: {digit} can be eliminated from {', '.join([f'r{c.row}c{c.col}' for c in elims])}",
                                                        highlights=[Highlight(c, None, [(digit, RED)]) for c in
                                                                    elims]))

        return elim

    def check_naked_n_tuples(self, n: int) -> list[Elimination]:
        """
        Checks for every row/column/box if there is a set of n digits that are exclusive to n cells
        """

        if n < 2:
            raise ValueError("Cannot check for naked n-tuples with n<2 in this function")

        elim: list[Elimination] = []
        pass_successful = True
        while pass_successful:
            pass_successful = False

            for _house in ((self.boxes, "Box"), (self.rows, "Row"), (self.columns, "Column")):
                for house in _house[0]:

                    for digits in set(itertools.combinations(range(1,10), n)):
                       for cells in set(itertools.combinations(house, n)):
                            if tools.any(cells, lambda x: x.isSolved):
                                continue

                            # check if for all selected cells, every cell's candidates is a subset of the selected digits
                            if tools.all(cells, lambda x: set(x.options) <= set(digits)):

                                # naked n-tuple found

                                # filter all cells that don't have any digits of the naked pair as candidates
                                elims = {}
                                for d in digits:
                                    elims[d] = []

                                for c in house:
                                    if c in cells:
                                        continue

                                    for d in digits:
                                        if d in c.options:
                                            elims[d].append(c)

                                if tools.any(elims, lambda x: len(elims[x]) > 0):
                                    pass_successful = True
                                    _return = True

                                    logmsg = ""
                                    match _house[1]:
                                        case "Box":
                                            logmsg = f"Naked {n}-tuple ({''.join([str(x) for x in digits])} found in Box {cells[0].box + 1}: The following can be eliminated:"
                                        case "Row":
                                            logmsg = f"Naked {n}-tuple ({''.join([str(x) for x in digits])} found in Row {cells[0].row + 1}: The following can be eliminated:"
                                        case "Column":
                                            logmsg = f"Naked {n}-tuple ({''.join([str(x) for x in digits])} found in Column {cells[0].col + 1}: The following can be eliminated:"

                                    for d in elims:
                                        if len(elims[d]) > 0:
                                            logmsg += f"\n{d} removed from {', '.join([str(x) for x in elims[d]])}"

                                    for d in elims:
                                        for c in elims[d]:
                                            c.options.remove(d)

<<<<<<< HEAD
        return _return

    def check_y_wing(self, log=False):
        _return = False
        pass_successful = True
        while pass_successful:
            pass_successful = False

            bi_values = tools.filter(puzzle.cells, lambda x: len(x.options) == 2)

            # select pivot
            for pivot in bi_values:

                # select A, B
                for cells in itertools.combinations(bi_values, 2):

                    if pivot in cells:
                        continue

                    # pivot must see both A and B
                    # but A must not see B
                    if cells[0] not in pivot.sees:
                        continue
                    if cells[1] not in pivot.sees:
                        continue
                    if cells[0] in cells[1].sees:
                        continue

                    # there must be exactly 3 different numbers
                    unique_digits = set(pivot.options)
                    tools.accumulate(cells, lambda x: tools.accumulate(x.options, unique_digits.add))

                    if len(unique_digits) != 3:
                        continue

                    # the 3 different numbers must each occur twice
                    all_cells = set(cells)
                    all_cells.add(pivot)

                    bad = False
                    for d in unique_digits:
                        total = 0
                        for x in all_cells:
                            if d in x.options:
                                total += 1

                        if total != 2:
                            bad = True

                    if bad:
                        continue

                    

                    Z = next(iter(unique_digits.difference(set(pivot.options))))
                    
                    seen_by_both = [x for x in cells[0].sees if x in cells[1].sees]
                    elims = [x for x in seen_by_both if Z in x.options]

                    if len(elims) > 0:
                        _return = True
                        pass_successful = True

                        if log:
                            print(f"Y-wing hinged at {pivot} on {cells[0]} and {cells[1]}: {Z} can be eliminated from {', '.join([str(x) for x in elims])}")

                        for c in elims:
                            c.options.remove(Z)
=======
                                    elim.append(Elimination(solved_cells=[],
                                                            eliminated_candidates=[(c, d) for d in elims for c in elims[d]],
                                                            message=logmsg,
                                                            highlights=[Highlight(c, None, [(d, RED)]) for d in elims for c in elims[d]],
                                                            is_useful=True))
>>>>>>> 407f6e42

        return elim


    def solve_puzzle(self):

        while not self.is_solved():

            res = self.check_solved_cells()
            if self.apply_elimination(res):
                continue

            res = self.check_hidden_singles()
            if self.apply_elimination(res):
                continue

            res = self.check_pointing_pairs()
            if any(self.apply_elimination(elim) for elim in res):
                continue

            res = self.check_box_line_reduction()
            if any(self.apply_elimination(elim) for elim in res):
                continue

            # checking naked n-tuple for 5,6,7, covers hidden n-tuple for 2,3,4
<<<<<<< HEAD
            found = False
            for n in range(2, 8):
                if self.check_naked_n_tuples(n, True):
                    found = True
                    break
            if found:
=======
            res_list = (self.check_naked_n_tuples(n) for n in range(2, 8))
            if any(self.apply_elimination(elim) for res in res_list for elim in res):
>>>>>>> 407f6e42
                continue

            if self.check_y_wing(True):
                continue

            break


if __name__ == "__main__":
    puzzle = Puzzle()
    puzzle.import_board("010203040800000006000600100300000007001807900500000008009008000700000003020304050")
    puzzle.print_board(large=False)
    puzzle.solve_puzzle()
    puzzle.print_board(large=False)<|MERGE_RESOLUTION|>--- conflicted
+++ resolved
@@ -404,8 +404,12 @@
                                         for c in elims[d]:
                                             c.options.remove(d)
 
-<<<<<<< HEAD
-        return _return
+                                    elim.append(Elimination(solved_cells=[],
+                                                            eliminated_candidates=[(c, d) for d in elims for c in elims[d]],
+                                                            message=logmsg,
+                                                            highlights=[Highlight(c, None, [(d, RED)]) for d in elims for c in elims[d]],
+                                                            is_useful=True))
+        return elim
 
     def check_y_wing(self, log=False):
         _return = False
@@ -457,10 +461,10 @@
                     if bad:
                         continue
 
-                    
+
 
                     Z = next(iter(unique_digits.difference(set(pivot.options))))
-                    
+
                     seen_by_both = [x for x in cells[0].sees if x in cells[1].sees]
                     elims = [x for x in seen_by_both if Z in x.options]
 
@@ -473,15 +477,8 @@
 
                         for c in elims:
                             c.options.remove(Z)
-=======
-                                    elim.append(Elimination(solved_cells=[],
-                                                            eliminated_candidates=[(c, d) for d in elims for c in elims[d]],
-                                                            message=logmsg,
-                                                            highlights=[Highlight(c, None, [(d, RED)]) for d in elims for c in elims[d]],
-                                                            is_useful=True))
->>>>>>> 407f6e42
-
-        return elim
+
+        return _return
 
 
     def solve_puzzle(self):
@@ -505,17 +502,8 @@
                 continue
 
             # checking naked n-tuple for 5,6,7, covers hidden n-tuple for 2,3,4
-<<<<<<< HEAD
-            found = False
-            for n in range(2, 8):
-                if self.check_naked_n_tuples(n, True):
-                    found = True
-                    break
-            if found:
-=======
             res_list = (self.check_naked_n_tuples(n) for n in range(2, 8))
             if any(self.apply_elimination(elim) for res in res_list for elim in res):
->>>>>>> 407f6e42
                 continue
 
             if self.check_y_wing(True):
@@ -526,7 +514,31 @@
 
 if __name__ == "__main__":
     puzzle = Puzzle()
-    puzzle.import_board("010203040800000006000600100300000007001807900500000008009008000700000003020304050")
-    puzzle.print_board(large=False)
+    puzzle.add_clue(0, 0, 9)
+    puzzle.add_clue(0, 3, 8)
+    puzzle.add_clue(0,  5, 5)
+    puzzle.add_clue(0, 8, 2)
+    puzzle.add_clue(2, 1, 5)
+    puzzle.add_clue(2, 3, 2)
+    puzzle.add_clue(2, 4, 9)
+    puzzle.add_clue(2, 5, 6)
+    puzzle.add_clue(2, 7, 7)
+    puzzle.add_clue(3, 1, 9)
+    puzzle.add_clue(3, 4, 3)
+    puzzle.add_clue(3, 7, 1)
+    puzzle.add_clue(4, 2, 8)
+    puzzle.add_clue(4, 6, 5)
+    puzzle.add_clue(5, 1, 2)
+    puzzle.add_clue(5, 4, 5)
+    puzzle.add_clue(5, 7, 8)
+    puzzle.add_clue(6, 1, 7)
+    puzzle.add_clue(6, 3, 6)
+    puzzle.add_clue(6, 4, 2)
+    puzzle.add_clue(6, 5, 9)
+    puzzle.add_clue(6, 7, 3)
+    puzzle.add_clue(8, 0, 1)
+    puzzle.add_clue(8, 3, 7)
+    puzzle.add_clue(8, 5, 3)
+    puzzle.add_clue(8, 8, 8)
     puzzle.solve_puzzle()
     puzzle.print_board(large=False)